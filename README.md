--- conflicted
+++ resolved
@@ -12,22 +12,9 @@
 Our approach got `0.943` Average Precision and `0.954` Average Recall on stage 1 data. You can check our experiments [here](https://app.neptune.ml/neptune-ml/Mapping-Challange)
 Some examples (no cherry-picking I promise):
 
-<<<<<<< HEAD
-4. download/upload competition data and change data-related paths in the configuration file `neptune.yaml`
-5. Prepare the target masks and data:
-
-```bash
-$ neptune experiment run main.py prepare_masks
-$ neptune experiment run main.py prepare_metadata \
---train_data \
---valid_data \
---test_data
-```
-=======
 <img src="https://gist.githubusercontent.com/jakubczakon/cac72983726a970690ba7c33708e100b/raw/0f88863b18904b23d4301611ddf2b532aff8de96/example_output.png"></img>
 
 I have to say that the results exceded my expectations. The output from the network is so good that not a lot of morphological shenanigans is needed. Happy days:)
->>>>>>> 5b08113e
 
 ## Solution write-up
 
@@ -72,13 +59,6 @@
 ##### What could have worked but we haven't tried it
 * Unet with contextual blocks explained here https://openreview.net/pdf?id=S1F-dpjjM
 
-<<<<<<< HEAD
-```bash
-$ neptune experiment run \
-main.py train_evaluate_predict --pipeline_name unet --chunk_size 5000 --submit
-```
-=======
->>>>>>> 5b08113e
 
 #### Loss
 
