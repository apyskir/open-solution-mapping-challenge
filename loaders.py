--- conflicted
+++ resolved
@@ -423,29 +423,6 @@
         super().__init__(loader_params, dataset_params)
         self.dataset = MetadataImageSegmentationDatasetDistances
 
-<<<<<<< HEAD
-    def get_datagen(self, X, y, train_mode, loader_params):
-        if train_mode:
-            dataset = self.dataset(X, y,
-                                   train_mode=True,
-                                   image_augment=self.image_augment,
-                                   image_augment_with_target=self.image_augment_with_target,
-                                   mask_transform=self.mask_transform,
-                                   image_transform=self.image_transform)
-        else:
-            dataset = self.dataset(X, y,
-                                   train_mode=False,
-                                   image_augment=None,
-                                   image_augment_with_target=None,
-                                   mask_transform=self.mask_transform,
-                                   image_transform=self.image_transform)
-
-        datagen = DataLoader(dataset, **loader_params)
-        steps = len(datagen)
-        return datagen, steps
-
-=======
->>>>>>> 43af442b
 
 class MetadataImageSegmentationMultitaskLoader(ImageSegmentationLoaderBasic):
     def __init__(self, loader_params, dataset_params):
