import os
import shutil
from multiprocessing import set_start_method

set_start_method('spawn')

import click
import glob
import pandas as pd
from deepsense import neptune
import crowdai

from pipeline_config import SOLUTION_CONFIG, Y_COLUMNS_SCORING, CATEGORY_IDS
from pipelines import PIPELINES
from preparation import overlay_masks
from utils import init_logger, read_params, create_submission, generate_metadata, set_seed, \
    generate_data_frame_chunks, read_masks
from metrics import mean_precision_and_recall
import json

logger = init_logger()
ctx = neptune.Context()
params = read_params(ctx)

set_seed(1234)


@click.group()
def action():
    pass


@action.command()
@click.option('-tr', '--train_data', help='calculate for train data', is_flag=True, required=False)
@click.option('-val', '--validation_data', help='calculate for validation data', is_flag=True, required=False)
@click.option('-te', '--test_data', help='calculate for test data', is_flag=True, required=False)
@click.option('-pub', '--public_paths', help='use public Neptune paths', is_flag=True, required=False)
def prepare_metadata(train_data, validation_data, test_data, public_paths):
    logger.info('creating metadata')
    meta = generate_metadata(data_dir=params.data_dir,
                             masks_overlayed_dir=params.masks_overlayed_dir,
                             competition_stage=params.competition_stage,
                             process_train_data=train_data,
                             process_validation_data=validation_data,
                             process_test_data=test_data,
                             public_paths=public_paths)

    metadata_filepath = os.path.join(params.meta_dir, 'stage{}_metadataTMP.csv').format(params.competition_stage)
    logger.info('saving metadata to {}'.format(metadata_filepath))
    meta.to_csv(metadata_filepath, index=None)


@action.command()
def prepare_masks():
    for dataset in ["train", "val"]:
        logger.info('Overlaying masks, dataset: {}'.format(dataset))
        overlay_masks(data_dir=params.data_dir,
                      dataset=dataset,
                      target_dir=params.masks_overlayed_dir,
                      is_small=False)


@action.command()
@click.option('-p', '--pipeline_name', help='pipeline to be trained', required=True)
@click.option('-d', '--dev_mode', help='if true only a small sample of data will be used', is_flag=True, required=False)
def train_pipeline(pipeline_name, dev_mode):
    logger.info('training')
    _train_pipeline(pipeline_name, dev_mode)


def _train_pipeline(pipeline_name, dev_mode):
    if bool(params.overwrite) and os.path.isdir(params.experiment_dir):
        shutil.rmtree(params.experiment_dir)

    meta = pd.read_csv(os.path.join(params.meta_dir, 'stage{}_metadata.csv'.format(params.competition_stage)),
                       low_memory=False)
    meta_train = meta[meta['is_train'] == 1]
    meta_valid = meta[meta['is_valid'] == 1]

    if dev_mode:
        meta_train = meta_train.sample(500, random_state=1234)
        meta_valid = meta_valid.sample(30, random_state=1234)

    data = {'input': {'meta': meta_train,
                      'meta_valid': meta_valid,
                      'train_mode': True,
                      'target_sizes': [(300, 300)] * len(meta_train),
                      },
            }

    pipeline = PIPELINES[pipeline_name]['train'](SOLUTION_CONFIG)
    pipeline.clean_cache()
    pipeline.fit_transform(data)
    pipeline.clean_cache()


@action.command()
@click.option('-p', '--pipeline_name', help='pipeline to be trained', required=True)
@click.option('-d', '--dev_mode', help='if true only a small sample of data will be used', is_flag=True, required=False)
def evaluate_pipeline(pipeline_name, dev_mode):
    logger.info('evaluating')
    _evaluate_pipeline(pipeline_name, dev_mode)


def _evaluate_pipeline(pipeline_name, dev_mode):
    meta = pd.read_csv(os.path.join(params.meta_dir, 'stage{}_metadata.csv'.format(params.competition_stage)))
    meta_valid = meta[meta['is_valid'] == 1]

    if dev_mode:
        meta_valid = meta_valid.sample(30, random_state=1234)

    data = {'input': {'meta': meta_valid,
                      'meta_valid': None,
                      'train_mode': False,
                      'target_sizes': [(300, 300)] * len(meta_valid),
                      },
            }

    pipeline = PIPELINES[pipeline_name]['inference'](SOLUTION_CONFIG)
    output = pipeline.transform(data)
    pipeline.clean_cache()
    y_pred = output['y_pred']
    pipeline.clean_cache()

    y_true = read_masks(meta_valid[Y_COLUMNS_SCORING].values, params.data_dir, dataset="val")

    logger.info('Calculating mean precision and recall')
    (precision, recall) = mean_precision_and_recall(y_true, y_pred)
    logger.info('Mean precision on validation is {}'.format(precision))
    logger.info('Mean recall on validation is {}'.format(recall))
    ctx.channel_send('Precision', 0, precision)
    ctx.channel_send('Recall', 0, recall)


@action.command()
@click.option('-p', '--pipeline_name', help='pipeline to be trained', required=True)
@click.option('-s', '--submit_predictions', help='submit predictions if true', is_flag=True, required=False)
@click.option('-d', '--dev_mode', help='if true only a small sample of data will be used', is_flag=True, required=False)
@click.option('-c', '--chunk_size', help='size of the chunks to run prediction on', type=int, default=None,
              required=False)
def predict_pipeline(pipeline_name, submit_predictions, dev_mode, chunk_size):
    logger.info('predicting')
    if chunk_size is not None:
        _predict_in_chunks_pipeline(pipeline_name, submit_predictions, dev_mode, chunk_size)
    else:
        _predict_pipeline(pipeline_name, submit_predictions, dev_mode)


def _predict_pipeline(pipeline_name, submit_predictions, dev_mode):
    meta = pd.read_csv(os.path.join(params.meta_dir, 'stage{}_metadata.csv'.format(params.competition_stage)))
    meta_test = meta[meta['is_test'] == 1]

    if dev_mode:
        meta_test = meta_test.sample(2, random_state=1234)

    data = {'input': {'meta': meta_test,
                      'meta_valid': None,
                      'train_mode': False,
                      'target_sizes': [(300, 300)] * len(meta_test),
                      },
            }

    pipeline = PIPELINES[pipeline_name]['inference'](SOLUTION_CONFIG)
    pipeline.clean_cache()
    output = pipeline.transform(data)
    pipeline.clean_cache()
    y_pred = output['y_pred']

    submission = create_submission(meta_test, y_pred, logger, CATEGORY_IDS)

    submission_filepath = os.path.join(params.experiment_dir, 'submission.json')
    with open(submission_filepath, "w") as fp:
        fp.write(json.dumps(submission))
    logger.info('submission saved to {}'.format(submission_filepath))
    logger.info('submission head \n\n{}'.format(submission[0]))

    if submit_predictions:
        _submit_predictions()


def _predict_in_chunks_pipeline(pipeline_name, submit_predictions, dev_mode, chunk_size):
    meta = pd.read_csv(os.path.join(params.meta_dir, 'stage{}_metadata.csv'.format(params.competition_stage)))
    meta_test = meta[meta['is_test'] == 1]

    if dev_mode:
        meta_test = meta_test.sample(9, random_state=1234)

    logger.info('processing metadata of shape {}'.format(meta_test.shape))

    submission_chunks = []
    for meta_chunk in generate_data_frame_chunks(meta_test, chunk_size):
        data = {'input': {'meta': meta_chunk,
                          'meta_valid': None,
                          'train_mode': False,
<<<<<<< HEAD
                          'target_sizes': [(300, 300)] * len(meta_chunk),
=======
                          'target_sizes': [(300, 300)] * len(meta_chunk)
>>>>>>> 350af68c
                          },
                }

        pipeline = PIPELINES[pipeline_name]['inference'](SOLUTION_CONFIG)
        pipeline.clean_cache()
        output = pipeline.transform(data)
        pipeline.clean_cache()
        y_pred = output['y_pred']

        submission_chunk = create_submission(meta_chunk, y_pred, logger, CATEGORY_IDS)
        submission_chunks.extend(submission_chunk)

    submission_filepath = os.path.join(params.experiment_dir, 'submission.json')
    submission = submission_chunks
    with open(submission_filepath, "w") as fp:
        fp.write(json.dumps(submission))
    logger.info('submission saved to {}'.format(submission_filepath))
    logger.info('submission head \n\n{}'.format(submission[0]))

    if submit_predictions:
        _submit_predictions()


@action.command()
@click.option('-p', '--pipeline_name', help='pipeline to be trained', required=True)
@click.option('-s', '--submit_predictions', help='submit predictions if true', is_flag=True, required=False)
@click.option('-d', '--dev_mode', help='if true only a small sample of data will be used', is_flag=True, required=False)
def train_evaluate_predict_pipeline(pipeline_name, submit_predictions, dev_mode):
    logger.info('training')
    _train_pipeline(pipeline_name, dev_mode)
    logger.info('evaluating')
    _evaluate_pipeline(pipeline_name, dev_mode)
    logger.info('predicting')
    _predict_pipeline(pipeline_name, submit_predictions, dev_mode)


@action.command()
@click.option('-p', '--pipeline_name', help='pipeline to be trained', required=True)
@click.option('-d', '--dev_mode', help='if true only a small sample of data will be used', is_flag=True, required=False)
def train_evaluate_pipeline(pipeline_name, dev_mode):
    logger.info('training')
    _train_pipeline(pipeline_name, dev_mode)
    logger.info('evaluating')
    _evaluate_pipeline(pipeline_name, dev_mode)


@action.command()
@click.option('-p', '--pipeline_name', help='pipeline to be trained', required=True)
@click.option('-s', '--submit_predictions', help='submit predictions if true', is_flag=True, required=False)
@click.option('-d', '--dev_mode', help='if true only a small sample of data will be used', is_flag=True, required=False)
def evaluate_predict_pipeline(pipeline_name, submit_predictions, dev_mode):
    logger.info('evaluating')
    _evaluate_pipeline(pipeline_name, dev_mode)
    logger.info('predicting')
    _predict_pipeline(pipeline_name, submit_predictions, dev_mode)


@action.command()
def submit_predictions():
    _submit_predictions()

def _submit_predictions():
    api_key = params.api_key

    challenge = crowdai.Challenge("crowdAIMappingChallenge", api_key)
    submission_filepath = os.path.join(params.experiment_dir, 'submission.json')
    result = challenge.submit(submission_filepath)
    print(result)


if __name__ == "__main__":
    action()<|MERGE_RESOLUTION|>--- conflicted
+++ resolved
@@ -192,11 +192,7 @@
         data = {'input': {'meta': meta_chunk,
                           'meta_valid': None,
                           'train_mode': False,
-<<<<<<< HEAD
-                          'target_sizes': [(300, 300)] * len(meta_chunk),
-=======
                           'target_sizes': [(300, 300)] * len(meta_chunk)
->>>>>>> 350af68c
                           },
                 }
 
