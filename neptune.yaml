--- conflicted
+++ resolved
@@ -83,12 +83,8 @@
 # Postprocessing
   threshold: 0.5
   min_nuclei_size: 20
-<<<<<<< HEAD
   erosion_percents: '[10,20,30]'
-=======
-  erode_selem_size: 5
   dilate_selem_size: 5
->>>>>>> 7210a61b
 
 #Neptune monitor
   unet_outputs_to_plot: '["multichannel_map",]'