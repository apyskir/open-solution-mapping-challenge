project: YOUR_PROJECT_NAME

name: mapping_challenge_open_solution
tags: [solution_5]

metric:
  channel: 'Final Validation Score'
  goal: maximize

#Comment out if not in Cloud Environment
#pip-requirements-file: requirements.txt

exclude:
  - .git
  - .idea
  - .ipynb_checkpoints
  - output
  - imgs
  - neptune.log
  - offline_job.log
  - notebooks

parameters:
# Data Paths
  data_dir:                   /path/to/data
  meta_dir:                   /path/to/data
  masks_overlayed_prefix: masks_overlayed
  experiment_dir:             /path/to/work/dir

# Execution
  overwrite: 0
  num_workers: 4
  num_threads: 1000
  load_in_memory: 0
  pin_memory: 1
  competition_stage: 1
  api_key: YOUR_CROWDAI_API_KEY
  evaluation_data_sample: 1000
  border_width: 0
  small_annotations_size: 14
  loader_mode: resize
  stream_mode: 0
<<<<<<< HEAD
=======

>>>>>>> 5b08113e

# General parameters
  image_h: 256
  image_w: 256
  image_channels: 3

# U-Net parameters (multi-output)
  nr_unet_outputs: 1
  channels_per_output: 2
  n_filters: 16
  conv_kernel: 3
  pool_kernel: 3
  pool_stride: 2
  repeat_blocks: 4
  encoder: ResNet101

# U-Net loss weights (multi-output)
  bce_mask: 1.0
  dice_mask: 0.2

# Training schedule
  epochs_nr: 100
  batch_size_train: 20
  batch_size_inference: 20
  lr: 0.0005
  momentum: 0.9
  gamma: 1.0
  patience: 30
  lr_factor: 0.3
  lr_patience: 30
  w0: 50
  sigma: 10
  dice_smooth: 1
  dice_activation: 'softmax'
  validate_with_map: 1

# Regularization
  use_batch_norm: 1
  l2_reg_conv: 0.0001
  l2_reg_dense: 0.0
  dropout_conv: 0.1
  dropout_dense: 0.0

# Postprocessing
  threshold: 0.5
  erode_selem_size: 0
  dilate_selem_size: 2
  tta_aggregation_method: gmean
<<<<<<< HEAD
  iou_threshold: 0.5
=======
>>>>>>> 5b08113e

# Inference padding
  crop_image_h: 300
  crop_image_w: 300
  h_pad: 10
  w_pad: 10
  pad_method: 'replicate'

#Neptune monitor
<<<<<<< HEAD
  unet_outputs_to_plot: '["multichannel_map",]'

#Scoring model
  scoring_model: 'rf'

#LightGBM
  lgbm__learning_rate: 0.001
  lgbm__num_leaves: 10
  lgbm__min_data: 50
  lgbm__max_depth: 10
  lgbm__number_of_trees: 100
  lgbm__early_stopping: 5
  lgbm__train_size: 0.7
  lgbm__target: 'iou'

  #CRF
  apply_crf: 0
  nr_iter: 5
  compat_gaussian: 3
  sxy_gaussian: 1
  compat_bilateral: 10
  sxy_bilateral: 1
  srgb: 50
=======
  unet_outputs_to_plot: '["multichannel_map",]'
>>>>>>> 5b08113e
<|MERGE_RESOLUTION|>--- conflicted
+++ resolved
@@ -40,10 +40,6 @@
   small_annotations_size: 14
   loader_mode: resize
   stream_mode: 0
-<<<<<<< HEAD
-=======
-
->>>>>>> 5b08113e
 
 # General parameters
   image_h: 256
@@ -92,10 +88,7 @@
   erode_selem_size: 0
   dilate_selem_size: 2
   tta_aggregation_method: gmean
-<<<<<<< HEAD
   iou_threshold: 0.5
-=======
->>>>>>> 5b08113e
 
 # Inference padding
   crop_image_h: 300
@@ -105,7 +98,6 @@
   pad_method: 'replicate'
 
 #Neptune monitor
-<<<<<<< HEAD
   unet_outputs_to_plot: '["multichannel_map",]'
 
 #Scoring model
@@ -128,7 +120,4 @@
   sxy_gaussian: 1
   compat_bilateral: 10
   sxy_bilateral: 1
-  srgb: 50
-=======
-  unet_outputs_to_plot: '["multichannel_map",]'
->>>>>>> 5b08113e
+  srgb: 50