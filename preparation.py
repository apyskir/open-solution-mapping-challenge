import os

import numpy as np
import torch
from imageio import imwrite
from pycocotools import mask as cocomask
from pycocotools.coco import COCO
from skimage.transform import resize
from tqdm import tqdm
from skimage.morphology import binary_erosion, rectangle
from scipy.ndimage.morphology import distance_transform_edt
from sklearn.externals import joblib

from utils import get_logger, label, get_weights

logger = get_logger()


def overlay_masks(data_dir, dataset, target_dir, category_ids, erode=0, is_small=False):
    if is_small:
        suffix = "-small"
    else:
        suffix = ""
    annotation_file_name = "annotation{}.json".format(suffix)
    annotation_file_path = os.path.join(data_dir, dataset, annotation_file_name)
    coco = COCO(annotation_file_path)
    image_ids = coco.getImgIds()
    for image_id in tqdm(image_ids):
        image = coco.loadImgs(image_id)[0]
        image_size = (image["height"], image["width"])
        mask_overlayed = np.zeros(image_size).astype('uint8')
        distances = np.zeros(image_size)
        for category_nr, category_id in enumerate(category_ids):
            if category_id != None:
                annotation_ids = coco.getAnnIds(imgIds=image_id, catIds=[category_id, ])
                annotations = coco.loadAnns(annotation_ids)
                if erode == 0:
                    mask, distances = overlay_masks_from_annotations(annotations, image_size, distances)
                elif erode > 0:
                    mask, _ = overlay_masks_from_annotations(annotations, image_size)
                    mask_eroded, distances = overlay_eroded_masks_from_annotations(annotations, image_size, erode, distances)
                    mask = add_dropped_objects(mask, mask_eroded)
                mask_overlayed = np.where(mask, category_nr, mask_overlayed)
        distances = clean_distances(distances).astype(np.float16)
        target_filepath = os.path.join(target_dir, dataset, "masks", image["file_name"][:-4]) + ".png"
        target_filepath_dist = os.path.join(target_dir, dataset, "distances", image["file_name"][:-4])
        os.makedirs(os.path.dirname(target_filepath), exist_ok=True)
        os.makedirs(os.path.dirname(target_filepath_dist), exist_ok=True)
        try:
            imwrite(target_filepath, mask_overlayed)
            joblib.dump(distances, target_filepath_dist)
        except:
            logger.info("Failed to save image: {}".format(image_id))


def overlay_masks_from_annotations(annotations, image_size, distances=None):
    mask = np.zeros(image_size)
    for ann in annotations:
        rle = cocomask.frPyObjects(ann['segmentation'], image_size[0], image_size[1])
        m = cocomask.decode(rle)
        m = m.reshape(image_size)
        if distances != None:
            distances = update_distances(distances, m)
        mask += m
    return np.where(mask > 0, 1, 0).astype('uint8'), distances


<<<<<<< HEAD
def overlay_eroded_masks_from_annotations(annotations, image_size, area_percent, distances):
=======
def overlay_eroded_masks_from_annotations(annotations, image_size, area_fraction):
>>>>>>> 5132af61
    mask = np.zeros(image_size)
    for ann in annotations:
        rle = cocomask.frPyObjects(ann['segmentation'], image_size[0], image_size[1])
        m = cocomask.decode(rle)
        m = m.reshape(image_size)
<<<<<<< HEAD
        m_eroded = get_eroded_mask(m, area_percent)
        distances = update_distances(distances, m_eroded)
        mask += m_eroded
    return np.where(mask > 0, 1, 0).astype('uint8'), distances


def update_distances(dist, mask):
    if dist.sum() == 0:
        distances = distance_transform_edt(1 - mask)
    else:
        distances = np.dstack([dist, distance_transform_edt(1 - mask)])
    return distances


def clean_distances(distances):
    if len(distances.shape) < 3:
        return np.dstack([distances, distances])
    else:
        distances.sort(axis=2)
        distances = distances[:,:,:2]
        return distances
=======
        m_eroded = get_eroded_mask(m, area_fraction)
        mask += m_eroded
    return np.where(mask > 0, 1, 0).astype('uint8')
>>>>>>> 5132af61


def preprocess_image(img, target_size=(128, 128)):
    img = resize(img, target_size, mode='constant')
    x = np.expand_dims(img, axis=0)
    x = x.transpose(0, 3, 1, 2)
    x = torch.FloatTensor(x)
    if torch.cuda.is_available():
        x = torch.autograd.Variable(x, volatile=True).cuda()
    else:
        x = torch.autograd.Variable(x, volatile=True)
    return x


def add_dropped_objects(original, processed):
    reconstructed = processed.copy()
    labeled = label(original)
    for i in range(1, labeled.max() + 1):
        if np.any(np.where(~(labeled == i) & processed)):
            reconstructed += (labeled == i)
    return reconstructed.astype('uint8')


def get_selem_size(mask, percent):
    mask_area = np.sum(mask)
    radius = np.sqrt(mask_area)
    result = max(2, int(radius * percent / 200))
    return result


def get_eroded_mask(mask, percent):
<<<<<<< HEAD
    if np.sum(mask) == 0:
        return mask
=======
>>>>>>> 5132af61
    diff = 100
    new_percent = percent
    iterations = 0
    while abs(diff) > 5 and iterations < 4:
<<<<<<< HEAD
        iterations += 1
=======
>>>>>>> 5132af61
        selem_size = get_selem_size(mask, new_percent)
        selem = rectangle(selem_size, selem_size)
        mask_eroded = binary_erosion(mask, selem=selem)
        mask_area = np.sum(mask)
        mask_eroded_area = np.sum(mask_eroded)
        percent_obtained = 100 * (1 - mask_eroded_area / mask_area)
        diff = percent - percent_obtained
<<<<<<< HEAD
        new_percent = new_percent + diff
=======
        new_percent += diff
        iterations += 1
>>>>>>> 5132af61
    if iterations > 3 and abs(diff) > 5:
        if diff < 0 and selem_size > 2:
            selem_size -= 1
        elif diff > 0:
            selem_size += 1
        selem = rectangle(selem_size, selem_size)
        mask_eroded = binary_erosion(mask, selem)
<<<<<<< HEAD
    return mask_eroded
=======
    return mask_eroded
>>>>>>> 5132af61
<|MERGE_RESOLUTION|>--- conflicted
+++ resolved
@@ -65,17 +65,12 @@
     return np.where(mask > 0, 1, 0).astype('uint8'), distances
 
 
-<<<<<<< HEAD
 def overlay_eroded_masks_from_annotations(annotations, image_size, area_percent, distances):
-=======
-def overlay_eroded_masks_from_annotations(annotations, image_size, area_fraction):
->>>>>>> 5132af61
     mask = np.zeros(image_size)
     for ann in annotations:
         rle = cocomask.frPyObjects(ann['segmentation'], image_size[0], image_size[1])
         m = cocomask.decode(rle)
         m = m.reshape(image_size)
-<<<<<<< HEAD
         m_eroded = get_eroded_mask(m, area_percent)
         distances = update_distances(distances, m_eroded)
         mask += m_eroded
@@ -97,11 +92,6 @@
         distances.sort(axis=2)
         distances = distances[:,:,:2]
         return distances
-=======
-        m_eroded = get_eroded_mask(m, area_fraction)
-        mask += m_eroded
-    return np.where(mask > 0, 1, 0).astype('uint8')
->>>>>>> 5132af61
 
 
 def preprocess_image(img, target_size=(128, 128)):
@@ -133,19 +123,12 @@
 
 
 def get_eroded_mask(mask, percent):
-<<<<<<< HEAD
     if np.sum(mask) == 0:
         return mask
-=======
->>>>>>> 5132af61
     diff = 100
     new_percent = percent
     iterations = 0
     while abs(diff) > 5 and iterations < 4:
-<<<<<<< HEAD
-        iterations += 1
-=======
->>>>>>> 5132af61
         selem_size = get_selem_size(mask, new_percent)
         selem = rectangle(selem_size, selem_size)
         mask_eroded = binary_erosion(mask, selem=selem)
@@ -153,12 +136,8 @@
         mask_eroded_area = np.sum(mask_eroded)
         percent_obtained = 100 * (1 - mask_eroded_area / mask_area)
         diff = percent - percent_obtained
-<<<<<<< HEAD
-        new_percent = new_percent + diff
-=======
         new_percent += diff
         iterations += 1
->>>>>>> 5132af61
     if iterations > 3 and abs(diff) > 5:
         if diff < 0 and selem_size > 2:
             selem_size -= 1
@@ -166,8 +145,4 @@
             selem_size += 1
         selem = rectangle(selem_size, selem_size)
         mask_eroded = binary_erosion(mask, selem)
-<<<<<<< HEAD
     return mask_eroded
-=======
-    return mask_eroded
->>>>>>> 5132af61
