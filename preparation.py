--- conflicted
+++ resolved
@@ -11,11 +11,7 @@
 from scipy.ndimage.morphology import distance_transform_edt
 from sklearn.externals import joblib
 
-<<<<<<< HEAD
-from utils import get_logger, label
-=======
-from utils import get_logger, add_dropped_objects, get_weights
->>>>>>> 8734c9b0
+from utils import get_logger, add_dropped_objects
 
 logger = get_logger()
 
