--- conflicted
+++ resolved
@@ -1,20 +1,11 @@
 from functools import partial
 
-<<<<<<< HEAD
-from src import loaders
-from steps.base import Step, Dummy
-from steps.preprocessing.misc import XYSplit
-from utils import squeeze_inputs
-from models import PyTorchUNet, PyTorchUNetStream, PyTorchUNetWeighted, PyTorchUNetWeightedStream
-from src import postprocessing as post
-=======
 from . import loaders
 from .steps.base import Step, Dummy
 from .steps.preprocessing.misc import XYSplit
 from .utils import squeeze_inputs
 from .models import PyTorchUNet, PyTorchUNetStream, PyTorchUNetWeighted, PyTorchUNetWeightedStream
 from . import postprocessing as post
->>>>>>> 6087f34b
 
 
 def unet(config, train_mode):
