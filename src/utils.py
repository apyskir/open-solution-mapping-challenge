import json
import logging
import math
import os
import random
import sys
from collections import defaultdict

import numpy as np
import pandas as pd
import torch
import yaml
from PIL import Image
from attrdict import AttrDict
from pycocotools import mask as cocomask
from pycocotools.coco import COCO
from tqdm import tqdm
from scipy import ndimage as ndi
<<<<<<< HEAD

from cocoeval import COCOeval
=======
from scipy.ndimage.morphology import distance_transform_edt
from .cocoeval import COCOeval
>>>>>>> 6087f34b


def read_yaml(filepath):
    with open(filepath) as f:
        config = yaml.load(f)
    return AttrDict(config)


def init_logger():
    logger = logging.getLogger('mapping-challenge')
    logger.setLevel(logging.INFO)
    message_format = logging.Formatter(fmt='%(asctime)s %(name)s >>> %(message)s',
                                       datefmt='%Y-%m-%d %H-%M-%S')

    # console handler for validation info
    ch_va = logging.StreamHandler(sys.stdout)
    ch_va.setLevel(logging.INFO)

    ch_va.setFormatter(fmt=message_format)

    # add the handlers to the logger
    logger.addHandler(ch_va)

    return logger


def get_logger():
    return logging.getLogger('mapping-challenge')


def decompose(labeled):
    nr_true = labeled.max()
    masks = []
    for i in range(1, nr_true + 1):
        msk = labeled.copy()
        msk[msk != i] = 0.
        msk[msk == i] = 255.
        masks.append(msk)

    if not masks:
        return [labeled]
    else:
        return masks


def create_annotations(meta, predictions, logger, category_ids, save=False, experiment_dir='./'):
    '''
    :param meta: pd.DataFrame with metadata
    :param predictions: list of labeled masks or numpy array of size [n_images, im_height, im_width]
    :param logger:
    :param save: True, if one want to save submission, False if one want to return it
    :param experiment_dir: path to save submission
    :return: submission if save==False else True
    '''
    annotations = []
    logger.info('Creating annotations')
    for image_id, (prediction, image_scores) in zip(meta["ImageId"].values, predictions):
        for category_nr, (category_instances, category_scores) in enumerate(zip(prediction, image_scores)):
            if category_ids[category_nr] != None:
                masks = decompose(category_instances)
                for mask_nr, (mask, score) in enumerate(zip(masks, category_scores)):
                    annotation = {}
                    annotation["image_id"] = int(image_id)
                    annotation["category_id"] = category_ids[category_nr]
                    annotation["score"] = score
                    annotation["segmentation"] = rle_from_binary(mask.astype('uint8'))
                    annotation['segmentation']['counts'] = annotation['segmentation']['counts'].decode("UTF-8")
                    annotation["bbox"] = bounding_box_from_rle(rle_from_binary(mask.astype('uint8')))
                    annotations.append(annotation)
    if save:
        submission_filepath = os.path.join(experiment_dir, 'submission.json')
        with open(submission_filepath, "w") as fp:
            fp.write(str(json.dumps(annotations)))
            logger.info("Submission saved to {}".format(submission_filepath))
            logger.info('submission head \n\n{}'.format(annotations[0]))
        return True
    else:
        return annotations


def rle_from_binary(prediction):
    prediction = np.asfortranarray(prediction)
    return cocomask.encode(prediction)


def bounding_box_from_rle(rle):
    return list(cocomask.toBbox(rle))


def read_params(ctx, fallback_file):
    if ctx.params.__class__.__name__ == 'OfflineContextParams':
        neptune_config = read_yaml(fallback_file)
        params = neptune_config.parameters
    else:
        params = ctx.params
    return params


def generate_metadata(data_dir,
                      meta_dir,
                      masks_overlayed_dir,
                      process_train_data=True,
                      process_validation_data=True,
                      process_test_data=True,
                      public_paths=False,
                      competition_stage=1,
                      ):
    if competition_stage != 1:
        raise NotImplementedError('only stage_1 is supported for now')

    def _generate_metadata(dataset):
        assert dataset in ["train", "test", "val"], "Unknown dataset!"

        if dataset == "test":
            dataset = "test_images"

        images_path = os.path.join(data_dir, dataset)
        public_path = "/public/mapping_challenge_data/"

        if dataset != "test_images":
            images_path = os.path.join(images_path, "images")

        if public_paths:  # TODO: implement public generating public path
            raise NotImplementedError
        else:
            images_path_to_write = images_path
            masks_overlayed_dir_ = masks_overlayed_dir[:-1]
            masks_dir_prefix = os.path.split(masks_overlayed_dir_)[1]
            masks_overlayed_sufix_to_write = []
            for masks_dir in os.listdir(meta_dir):
                masks_dir_name = os.path.split(masks_dir)[1]
                if masks_dir_name.startswith(masks_dir_prefix):
                    masks_overlayed_sufix_to_write.append(masks_dir_name[len(masks_dir_prefix):])

        df_dict = defaultdict(lambda: [])

        for image_file_name in tqdm(sorted(os.listdir(images_path))):
            file_path_image = os.path.join(images_path_to_write, image_file_name)
            image_id = image_file_name[:-4]

            is_train = 0
            is_valid = 0
            is_test = 0

            if dataset == "test_images":
                n_buildings = None
                is_test = 1
                df_dict['ImageId'].append(image_id)
                df_dict['file_path_image'].append(file_path_image)
                df_dict['is_train'].append(is_train)
                df_dict['is_valid'].append(is_valid)
                df_dict['is_test'].append(is_test)
                df_dict['n_buildings'].append(n_buildings)
                for mask_dir_sufix in masks_overlayed_sufix_to_write:
                    df_dict['file_path_mask' + mask_dir_sufix].append(None)

            else:
                n_buildings = None
                if dataset == "val":
                    is_valid = 1
                else:
                    is_train = 1
                df_dict['ImageId'].append(image_id)
                df_dict['file_path_image'].append(file_path_image)
                df_dict['is_train'].append(is_train)
                df_dict['is_valid'].append(is_valid)
                df_dict['is_test'].append(is_test)
                df_dict['n_buildings'].append(n_buildings)

                for mask_dir_sufix in masks_overlayed_sufix_to_write:
                    file_path_mask = os.path.join(meta_dir, masks_dir_prefix + mask_dir_sufix, dataset, "masks",
                                                  image_file_name[:-4] + ".png")
                    df_dict['file_path_mask' + mask_dir_sufix].append(file_path_mask)

        return pd.DataFrame.from_dict(df_dict)

    metadata = pd.DataFrame()
    if process_train_data:
        train_metadata = _generate_metadata(dataset="train")
        metadata = metadata.append(train_metadata, ignore_index=True)
    if process_validation_data:
        validation_metadata = _generate_metadata(dataset="val")
        metadata = metadata.append(validation_metadata, ignore_index=True)
    if process_test_data:
        test_metadata = _generate_metadata(dataset="test")
        metadata = metadata.append(test_metadata, ignore_index=True)
    if not (process_test_data or process_train_data or process_validation_data):
        raise ValueError('At least one of train_data, validation_data or test_data has to be set to True')

    return metadata


def squeeze_inputs(inputs):
    return np.squeeze(inputs[0], axis=1)


def softmax(X, theta=1.0, axis=None):
    """
    https://nolanbconaway.github.io/blog/2017/softmax-numpy
    Compute the softmax of each element along an axis of X.

    Parameters
    ----------
    X: ND-Array. Probably should be floats.
    theta (optional): float parameter, used as a multiplier
        prior to exponentiation. Default = 1.0
    axis (optional): axis to compute values along. Default is the
        first non-singleton axis.

    Returns an array the same size as X. The result will sum to 1
    along the specified axis.
    """

    # make X at least 2d
    y = np.atleast_2d(X)

    # find axis
    if axis is None:
        axis = next(j[0] for j in enumerate(y.shape) if j[1] > 1)

    # multiply y against the theta parameter,
    y = y * float(theta)

    # subtract the max for numerical stability
    y = y - np.expand_dims(np.max(y, axis=axis), axis)

    # exponentiate y
    y = np.exp(y)

    # take the sum along the specified axis
    ax_sum = np.expand_dims(np.sum(y, axis=axis), axis)

    # finally: divide elementwise
    p = y / ax_sum

    # flatten if X was 1D
    if len(X.shape) == 1: p = p.flatten()

    return p


def from_pil(*images):
    images = [np.array(image) for image in images]
    if len(images) == 1:
        return images[0]
    else:
        return images


def to_pil(*images):
    images = [Image.fromarray((image).astype(np.uint8)) for image in images]
    if len(images) == 1:
        return images[0]
    else:
        return images


def set_seed(seed):
    random.seed(seed)
    np.random.seed(seed)
    torch.manual_seed(seed)
    if torch.cuda.is_available():
        torch.cuda.manual_seed_all(seed)


def generate_data_frame_chunks(meta, chunk_size):
    n_rows = meta.shape[0]
    chunk_nr = math.ceil(n_rows / chunk_size)
    for i in tqdm(range(chunk_nr)):
        meta_chunk = meta.iloc[i * chunk_size:(i + 1) * chunk_size]
        yield meta_chunk


def categorize_image(image, channel_axis=0):
    return np.argmax(image, axis=channel_axis)


def coco_evaluation(gt_filepath, prediction_filepath, image_ids, category_ids, small_annotations_size):
    coco = COCO(gt_filepath)
    coco_results = coco.loadRes(prediction_filepath)
    cocoEval = COCOeval(coco, coco_results)
    cocoEval.params.imgIds = image_ids
    cocoEval.params.catIds = category_ids
    cocoEval.params.areaRng = [[0 ** 2, 1e5 ** 2], [0 ** 2, small_annotations_size ** 2],
                               [small_annotations_size ** 2, 1e5 ** 2]]
    cocoEval.params.areaRngLbl = ['all', 'small', 'large']
    cocoEval.evaluate()
    cocoEval.accumulate()
    cocoEval.summarize()

    return cocoEval.stats[0], cocoEval.stats[3]


def denormalize_img(image, mean, std):
    return image * np.array(std).reshape(3, 1, 1) + np.array(mean).reshape(3, 1, 1)


def label(mask):
    labeled, nr_true = ndi.label(mask)
    return labeled


def add_dropped_objects(original, processed):
    reconstructed = processed.copy()
    labeled = label(original)
    for i in range(1, labeled.max() + 1):
        if not np.any(np.where((labeled == i) & processed)):
            reconstructed += (labeled == i)
    return reconstructed.astype('uint8')<|MERGE_RESOLUTION|>--- conflicted
+++ resolved
@@ -16,13 +16,7 @@
 from pycocotools.coco import COCO
 from tqdm import tqdm
 from scipy import ndimage as ndi
-<<<<<<< HEAD
-
-from cocoeval import COCOeval
-=======
-from scipy.ndimage.morphology import distance_transform_edt
 from .cocoeval import COCOeval
->>>>>>> 6087f34b
 
 
 def read_yaml(filepath):
