import json
import logging
import math
import os
import random
import sys
from itertools import product

import numpy as np
import pandas as pd
import torch
import yaml
from PIL import Image
from attrdict import AttrDict
from pycocotools import mask as cocomask
from pycocotools.coco import COCO
from pycocotools.cocoeval import COCOeval
from tqdm import tqdm
from scipy import ndimage as ndi
from scipy.ndimage.morphology import distance_transform_edt


def read_yaml(filepath):
    with open(filepath) as f:
        config = yaml.load(f)
    return AttrDict(config)


def read_masks(image_ids, data_dir, dataset):
    masks = []
    annotation_file_name = "annotation.json"
    annotation_file_path = os.path.join(data_dir, dataset, annotation_file_name)
    coco = COCO(annotation_file_path)
    for image_id in tqdm(image_ids):
        mask_set = []
        image = coco.loadImgs(image_id)[0]
        image_size = [image["height"], image["width"]]
        annotation_ids = coco.getAnnIds(imgIds=image_id)
        annotations = coco.loadAnns(annotation_ids)
        for ann in annotations:
            rle = cocomask.frPyObjects(ann['segmentation'], image_size[0], image_size[1])
            m = cocomask.decode(rle)
            mask_set.append(m)
        masks.append(mask_set)
    return masks


def init_logger():
    logger = logging.getLogger('mapping-challenge')
    logger.setLevel(logging.INFO)
    message_format = logging.Formatter(fmt='%(asctime)s %(name)s >>> %(message)s',
                                       datefmt='%Y-%m-%d %H-%M-%S')

    # console handler for validation info
    ch_va = logging.StreamHandler(sys.stdout)
    ch_va.setLevel(logging.INFO)

    ch_va.setFormatter(fmt=message_format)

    # add the handlers to the logger
    logger.addHandler(ch_va)

    return logger


def get_logger():
    return logging.getLogger('mapping-challenge')


def decompose(labeled):
    nr_true = labeled.max()
    masks = []
    for i in range(1, min(nr_true + 1, 20)):
        msk = labeled.copy()
        msk[msk != i] = 0.
        msk[msk == i] = 255.
        masks.append(msk)

    if not masks:
        return [labeled]
    else:
        return masks


def create_annotations(meta, predictions, logger, category_ids, save=False, experiment_dir='./'):
    '''
    :param meta: pd.DataFrame with metadata
    :param predictions: list of labeled masks or numpy array of size [n_images, im_height, im_width]
    :param logger:
    :param save: True, if one want to save submission, False if one want to return it
    :param experiment_dir: path to save submission
    :return: submission if save==False else True
    '''
    annotations = []
    logger.info('Creating annotations')
    for image_id, prediction in zip(meta["ImageId"].values, predictions):
        score = 1.0
        for category_nr, category_instances in enumerate(prediction):
            if category_ids[category_nr] != None:
                masks = decompose(category_instances)
                for mask_nr, mask in enumerate(masks):
                    annotation = {}
                    annotation["image_id"] = int(image_id)
                    annotation["category_id"] = category_ids[category_nr]
                    annotation["score"] = score
                    annotation["segmentation"] = rle_from_binary(mask.astype('uint8'))
                    annotation['segmentation']['counts'] = annotation['segmentation']['counts'].decode("UTF-8")
                    annotation["bbox"] = bounding_box_from_rle(rle_from_binary(mask.astype('uint8')))
                    annotations.append(annotation)
    if save:
        submission_filepath = os.path.join(experiment_dir, 'submission.json')
        with open(submission_filepath, "w") as fp:
            fp.write(str(json.dumps(annotations)))
            logger.info("Submission saved to {}".format(submission_filepath))
            logger.info('submission head \n\n{}'.format(annotations[0]))
        return True
    else:
        return annotations


def rle_from_binary(prediction):
    prediction = np.asfortranarray(prediction)
    return cocomask.encode(prediction)


def bounding_box_from_rle(rle):
    return list(cocomask.toBbox(rle))


def read_params(ctx):
    if ctx.params.__class__.__name__ == 'OfflineContextParams':
        neptune_config = read_yaml('neptune.yaml')
        params = neptune_config.parameters
    else:
        params = ctx.params
    return params


def generate_metadata(data_dir,
                      masks_overlayed_dir,
                      masks_overlayed_eroded_dir,
                      process_train_data=True,
                      process_validation_data=True,
                      process_test_data=True,
                      public_paths=False,
                      competition_stage=1):
    if competition_stage != 1:
        raise NotImplementedError('only stage_1 is supported for now')

    def _generate_metadata(dataset):
        assert dataset in ["train", "test", "val"], "Unknown dataset!"
        df_metadata = pd.DataFrame(columns=['ImageId', 'file_path_image', 'file_path_mask', 'file_path_mask_eroded',
                                            'is_train', 'is_valid', 'is_test', 'n_buildings'])

        if dataset == "test":
            dataset = "test_images"

        images_path = os.path.join(data_dir, dataset)
        public_path = "/public/mapping_challenge_data/"

        if dataset != "test_images":
            images_path = os.path.join(images_path, "images")

        if public_paths:
            images_path_to_write = os.path.join(public_path, dataset)
            mask_overlayed_suffix = os.path.join(masks_overlayed_dir, "")
            masks_overlayed_dir_to_write = os.path.join(public_path, mask_overlayed_suffix.split("/")[-2])
            mask_overlayed_eroded_suffix = os.path.join(masks_overlayed_eroded_dir, "")
            masks_overlayed_eroded_dir_to_write = os.path.join(public_path,
                                                               mask_overlayed_eroded_suffix.split("/")[:-2])
        else:
            images_path_to_write = images_path
            masks_overlayed_dir_to_write = masks_overlayed_dir
            masks_overlayed_eroded_dir_to_write = masks_overlayed_eroded_dir

        for image_file_name in sorted(os.listdir(images_path)):
            file_path_image = os.path.join(images_path_to_write, image_file_name)
            image_id = image_file_name[:-4]

            is_train = 0
            is_valid = 0
            is_test = 0

            if dataset == "test_images":
                file_path_mask = None
                file_path_mask_eroded = None
                n_buildings = None
                is_test = 1
            else:
                file_path_mask = os.path.join(masks_overlayed_dir_to_write, dataset, "masks",
                                              image_file_name[:-4] + ".png")
                file_path_mask_eroded = os.path.join(masks_overlayed_eroded_dir_to_write, dataset, "masks",
                                                     image_file_name[:-4] + ".png")
                n_buildings = None
                if dataset == "val":
                    is_valid = 1
                else:
                    is_train = 1

            df_metadata = df_metadata.append({'ImageId': image_id,
                                              'file_path_image': file_path_image,
                                              'file_path_mask': file_path_mask,
                                              'file_path_mask_eroded': file_path_mask_eroded,
                                              'is_train': is_train,
                                              'is_valid': is_valid,
                                              'is_test': is_test,
                                              'n_buildings': n_buildings}, ignore_index=True)

        return df_metadata

    metadata = pd.DataFrame()
    if process_train_data:
        train_metadata = _generate_metadata(dataset="train")
        metadata = metadata.append(train_metadata, ignore_index=True)
    if process_validation_data:
        validation_metadata = _generate_metadata(dataset="val")
        metadata = metadata.append(validation_metadata, ignore_index=True)
    if process_test_data:
        test_metadata = _generate_metadata(dataset="test")
        metadata = metadata.append(test_metadata, ignore_index=True)
    if not (process_test_data or process_train_data or process_validation_data):
        raise ValueError('At least one of train_data, validation_data or test_data has to be set to True')

    return metadata


def squeeze_inputs(inputs):
    return np.squeeze(inputs[0], axis=1)


def softmax(X, theta=1.0, axis=None):
    """
    https://nolanbconaway.github.io/blog/2017/softmax-numpy
    Compute the softmax of each element along an axis of X.

    Parameters
    ----------
    X: ND-Array. Probably should be floats.
    theta (optional): float parameter, used as a multiplier
        prior to exponentiation. Default = 1.0
    axis (optional): axis to compute values along. Default is the
        first non-singleton axis.

    Returns an array the same size as X. The result will sum to 1
    along the specified axis.
    """

    # make X at least 2d
    y = np.atleast_2d(X)

    # find axis
    if axis is None:
        axis = next(j[0] for j in enumerate(y.shape) if j[1] > 1)

    # multiply y against the theta parameter,
    y = y * float(theta)

    # subtract the max for numerical stability
    y = y - np.expand_dims(np.max(y, axis=axis), axis)

    # exponentiate y
    y = np.exp(y)

    # take the sum along the specified axis
    ax_sum = np.expand_dims(np.sum(y, axis=axis), axis)

    # finally: divide elementwise
    p = y / ax_sum

    # flatten if X was 1D
    if len(X.shape) == 1: p = p.flatten()

    return p


def relabel(img):
    h, w = img.shape

    relabel_dict = {}

    for i, k in enumerate(np.unique(img)):
        if k == 0:
            relabel_dict[k] = 0
        else:
            relabel_dict[k] = i
    for i, j in product(range(h), range(w)):
        img[i, j] = relabel_dict[img[i, j]]
    return img


def relabel_random_colors(img, max_colours=1000):
    keys = list(range(1, max_colours, 1))
    np.random.shuffle(keys)
    values = list(range(1, max_colours, 1))
    np.random.shuffle(values)
    funky_dict = {k: v for k, v in zip(keys, values)}
    funky_dict[0] = 0

    h, w = img.shape

    for i, j in product(range(h), range(w)):
        img[i, j] = funky_dict[img[i, j]]
    return img


def from_pil(*images):
    images = [np.array(image) for image in images]
    if len(images) == 1:
        return images[0]
    else:
        return images


def to_pil(*images):
    images = [Image.fromarray((image).astype(np.uint8)) for image in images]
    if len(images) == 1:
        return images[0]
    else:
        return images


def clip(lo, x, hi):
    return lo if x <= lo else hi if x >= hi else x


def set_seed(seed):
    random.seed(seed)
    np.random.seed(seed)
    torch.manual_seed(seed)
    if torch.cuda.is_available():
        torch.cuda.manual_seed_all(seed)


def generate_data_frame_chunks(meta, chunk_size):
    n_rows = meta.shape[0]
    chunk_nr = math.ceil(n_rows / chunk_size)
    for i in tqdm(range(chunk_nr)):
        meta_chunk = meta.iloc[i * chunk_size:(i + 1) * chunk_size]
        yield meta_chunk


def categorize_image(image, channel_axis=0):
    return np.argmax(image, axis=channel_axis)


def coco_evaluation(gt_filepath, prediction_filepath, image_ids, category_ids):
    coco = COCO(gt_filepath)
    coco_results = coco.loadRes(prediction_filepath)
    cocoEval = COCOeval(coco, coco_results)
    cocoEval.params.imgIds = image_ids
    cocoEval.params.catIds = category_ids
    cocoEval.evaluate()
    cocoEval.accumulate()
    cocoEval.summarize()

    return cocoEval.stats[1], cocoEval.stats[8]


<<<<<<< HEAD
def label(mask):
    labeled, nr_true = ndi.label(mask)
    return labeled


def get_weight_matrix(mask):
    labeled = label(mask)
    image_size = mask.shape
    distances = np.zeros(image_size)
    for label_nr in range(1, labeled.max()+1):
        object = labeled==label_nr
        if distances.sum() == 0:
            distances = distance_transform_edt(1 - object)
        else:
            distances = np.dstack([distances, distance_transform_edt(1 - object)])
    if np.sum(distances)!=0:
        if len(distances.shape)>2:
            distances.sort(axis=2)
            weights = get_weights(distances[:,:,0], distances[:,:,1], 1, 10, 5)
        else:
            weights = get_weights(0, distances, 1, 10, 5)
    else:
        weights = np.ones(image_size)
    return weights


def get_weights(d1, d2, w1, w0, sigma):
    return w1 + w0 * np.exp(-((d1 + d2) ** 2) / (sigma ** 2))
=======
def denormalize_img(image, mean, std):
    return image * np.array(std).reshape(3, 1, 1) + np.array(mean).reshape(3, 1, 1)
>>>>>>> 5132af61
<|MERGE_RESOLUTION|>--- conflicted
+++ resolved
@@ -356,7 +356,6 @@
     return cocoEval.stats[1], cocoEval.stats[8]
 
 
-<<<<<<< HEAD
 def label(mask):
     labeled, nr_true = ndi.label(mask)
     return labeled
@@ -385,7 +384,7 @@
 
 def get_weights(d1, d2, w1, w0, sigma):
     return w1 + w0 * np.exp(-((d1 + d2) ** 2) / (sigma ** 2))
-=======
+
+
 def denormalize_img(image, mean, std):
-    return image * np.array(std).reshape(3, 1, 1) + np.array(mean).reshape(3, 1, 1)
->>>>>>> 5132af61
+    return image * np.array(std).reshape(3, 1, 1) + np.array(mean).reshape(3, 1, 1)